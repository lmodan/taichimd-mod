--- conflicted
+++ resolved
@@ -37,11 +37,7 @@
 
 
 ## Graphics
-<<<<<<< HEAD
-TaichiMD mainly utilizes the [`taichi_three`](https://github.com/victoriacity/taichi_three/) (**0.0.4** or higher) package for rendering graphics. Currently, the experimental version of taichi_three (linked version) supporting multiple render targets is required for rendering global illumination.
-=======
-TaichiMD mainly utilizes my *experimental version* of [`taichi_three`](https://github.com/victoriacity/taichi_three) package for rendering graphics. To obtain the working version of taichi_three with TaichiMD (0.0.3 with multiple light support, point lights, and multiple framebuffers), please download the package from the my fork of taichi_three repository.
->>>>>>> cf931450
+TaichiMD mainly utilizes my *experimental version* of [`taichi_three`](https://github.com/victoriacity/taichi_three) package for rendering graphics. To obtain the working version of taichi_three with TaichiMD (0.0.4 with multiple light support, point lights, and multiple render targets), please download the package from the my fork of taichi_three repository.
 
 If taichi_three was not imported correctly, the example simulations will use the Taichi GUI canvas for graphics.
 
